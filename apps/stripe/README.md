--- conflicted
+++ resolved
@@ -80,8 +80,7 @@
 pnpm run test:e2e
 ```
 
-<<<<<<< HEAD
-Tests are using Stripe staging app that is already installed on Saleor environments.
+Tests are using the Stripe staging app that is already installed on Saleor environments.
 
 ## Supported Payment Methods
 
@@ -101,7 +100,4 @@
 1. Ensure your Stripe account is configured for iDEAL payments
 2. iDEAL payments support both immediate charges and authorizations
 3. Customers will be redirected to their bank for authentication
-4. The capture method is controlled at the PaymentIntent level, not in payment method options
-=======
-Tests are using the Stripe staging app that is already installed on Saleor environments.
->>>>>>> 86747b3c
+4. The capture method is controlled at the PaymentIntent level, not in payment method options