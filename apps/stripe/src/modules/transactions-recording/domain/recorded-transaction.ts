import { SaleorSchemaVersion } from "@saleor/app-sdk/types";

import { SaleorTransationId } from "@/modules/saleor/saleor-transaction-id";
import { PaymentMethod } from "@/modules/stripe/payment-methods/types";
import { StripePaymentIntentId } from "@/modules/stripe/stripe-payment-intent-id";

import { ResolvedTransactionFlow } from "../../resolved-transaction-flow";
import { SaleorTransationFlow } from "../../saleor/saleor-transaction-flow";

/**
 * Holds transaction that app records during it's lifetime.
 * Usually it's mainly used for persisting pair of Saleor reference (Transaction ID) and Stripe reference (PaymentIntent ID).
 *
 * TODO: Persistence should not allow overwrites - it's invariant if we try to save the same data twice
 */
export class RecordedTransaction {
  readonly saleorTransactionId: SaleorTransationId;
  readonly stripePaymentIntentId: StripePaymentIntentId;
  readonly saleorTransactionFlow: SaleorTransationFlow;
  readonly resolvedTransactionFlow: ResolvedTransactionFlow;
  readonly selectedPaymentMethod: PaymentMethod["type"];
<<<<<<< HEAD
  readonly stripeAccountId?: string;
=======
  readonly saleorSchemaVersion: SaleorSchemaVersion;
>>>>>>> 86747b3c

  constructor(args: {
    saleorTransactionId: SaleorTransationId;
    stripePaymentIntentId: StripePaymentIntentId;
    saleorTransactionFlow: SaleorTransationFlow;
    resolvedTransactionFlow: ResolvedTransactionFlow;
    selectedPaymentMethod: PaymentMethod["type"];
<<<<<<< HEAD
    stripeAccountId?: string;
=======
    saleorSchemaVersion: SaleorSchemaVersion;
>>>>>>> 86747b3c
  }) {
    this.saleorTransactionId = args.saleorTransactionId;
    this.stripePaymentIntentId = args.stripePaymentIntentId;
    this.saleorTransactionFlow = args.saleorTransactionFlow;
    this.resolvedTransactionFlow = args.resolvedTransactionFlow;
    this.selectedPaymentMethod = args.selectedPaymentMethod;
<<<<<<< HEAD
    this.stripeAccountId = args.stripeAccountId;
=======
    this.saleorSchemaVersion = args.saleorSchemaVersion;
>>>>>>> 86747b3c
  }
}<|MERGE_RESOLUTION|>--- conflicted
+++ resolved
@@ -19,11 +19,8 @@
   readonly saleorTransactionFlow: SaleorTransationFlow;
   readonly resolvedTransactionFlow: ResolvedTransactionFlow;
   readonly selectedPaymentMethod: PaymentMethod["type"];
-<<<<<<< HEAD
   readonly stripeAccountId?: string;
-=======
   readonly saleorSchemaVersion: SaleorSchemaVersion;
->>>>>>> 86747b3c
 
   constructor(args: {
     saleorTransactionId: SaleorTransationId;
@@ -31,21 +28,15 @@
     saleorTransactionFlow: SaleorTransationFlow;
     resolvedTransactionFlow: ResolvedTransactionFlow;
     selectedPaymentMethod: PaymentMethod["type"];
-<<<<<<< HEAD
     stripeAccountId?: string;
-=======
     saleorSchemaVersion: SaleorSchemaVersion;
->>>>>>> 86747b3c
   }) {
     this.saleorTransactionId = args.saleorTransactionId;
     this.stripePaymentIntentId = args.stripePaymentIntentId;
     this.saleorTransactionFlow = args.saleorTransactionFlow;
     this.resolvedTransactionFlow = args.resolvedTransactionFlow;
     this.selectedPaymentMethod = args.selectedPaymentMethod;
-<<<<<<< HEAD
     this.stripeAccountId = args.stripeAccountId;
-=======
     this.saleorSchemaVersion = args.saleorSchemaVersion;
->>>>>>> 86747b3c
   }
 }