import { describe, expect, it, vi } from "vitest";

import { mockedSaleorTransactionId } from "@/__tests__/mocks/constants";
import { mockedStripeRestrictedKey } from "@/__tests__/mocks/mocked-stripe-restricted-key";
import { StripeClient } from "@/modules/stripe/stripe-client";
import { StripeMoney } from "@/modules/stripe/stripe-money";

import { StripePaymentIntentsApi } from "./stripe-payment-intents-api";

describe("StripePaymentIntentsApi", () => {
  describe("createPaymentIntent", () => {
    it("Calls inner Stripe SDK with expected params", async () => {
      const clientWrapper = StripeClient.createFromRestrictedKey(mockedStripeRestrictedKey);
      const instance = StripePaymentIntentsApi.createFromClient(clientWrapper);

      vi.spyOn(clientWrapper.nativeClient.paymentIntents, "create").mockResolvedValue(
        // @ts-expect-error - in this test we dont care about the response
        {},
      );

      await instance.createPaymentIntent({
        idempotencyKey: "IK",
        stripeMoney: StripeMoney.createFromSaleorAmount({
          amount: 12.34,
          currency: "USD",
        })._unsafeUnwrap(),
        metadata: {
          saleor_source_id: "checkout-id",
          saleor_source_type: "Checkout",
          saleor_transaction_id: mockedSaleorTransactionId,
        },
        intentParams: {
          automatic_payment_methods: { enabled: true },
          payment_method_options: {
            klarna: {
              capture_method: "manual",
            },
          },
        },
      });

      expect(clientWrapper.nativeClient.paymentIntents.create).toHaveBeenCalledExactlyOnceWith(
        {
          amount: 1234,
          automatic_payment_methods: {
            enabled: true,
          },
          currency: "usd",
          metadata: {
            saleor_source_id: "checkout-id",
            saleor_source_type: "Checkout",
            saleor_transaction_id: mockedSaleorTransactionId,
          },
          payment_method_options: {
            klarna: {
              capture_method: "manual",
            },
          },
        },
        { idempotencyKey: "IK" },
      );
    });

<<<<<<< HEAD
    it("Passes stripeAccount when provided", async () => {
=======
    it("Calls inner Stripe SDK without metadata when not provided", async () => {
>>>>>>> 86747b3c
      const clientWrapper = StripeClient.createFromRestrictedKey(mockedStripeRestrictedKey);
      const instance = StripePaymentIntentsApi.createFromClient(clientWrapper);

      vi.spyOn(clientWrapper.nativeClient.paymentIntents, "create").mockResolvedValue(
        // @ts-expect-error - in this test we dont care about the response
        {},
      );

      await instance.createPaymentIntent({
        idempotencyKey: "IK",
        stripeMoney: StripeMoney.createFromSaleorAmount({
          amount: 12.34,
          currency: "USD",
        })._unsafeUnwrap(),
<<<<<<< HEAD
        stripeAccount: "acct_vendor123",
        metadata: {
          saleor_source_id: "vendor-checkout-id",
          saleor_source_type: "Checkout",
          saleor_transaction_id: mockedSaleorTransactionId,
        },
=======
>>>>>>> 86747b3c
        intentParams: {
          automatic_payment_methods: { enabled: true },
        },
      });

      expect(clientWrapper.nativeClient.paymentIntents.create).toHaveBeenCalledExactlyOnceWith(
        {
          amount: 1234,
          automatic_payment_methods: {
            enabled: true,
          },
          currency: "usd",
<<<<<<< HEAD
          metadata: {
            saleor_source_id: "vendor-checkout-id",
            saleor_source_type: "Checkout",
            saleor_transaction_id: mockedSaleorTransactionId,
          },
        },
        {
          idempotencyKey: "IK",
          stripeAccount: "acct_vendor123",
        },
=======
        },
        { idempotencyKey: "IK" },
>>>>>>> 86747b3c
      );
    });
  });

  describe("createFromKey", () => {
    it("creates instance of StripePaymentIntentsApi", () => {
      const api = StripePaymentIntentsApi.createFromKey({ key: mockedStripeRestrictedKey });

      expect(api).toBeInstanceOf(StripePaymentIntentsApi);
    });
  });
});<|MERGE_RESOLUTION|>--- conflicted
+++ resolved
@@ -61,11 +61,7 @@
       );
     });
 
-<<<<<<< HEAD
-    it("Passes stripeAccount when provided", async () => {
-=======
     it("Calls inner Stripe SDK without metadata when not provided", async () => {
->>>>>>> 86747b3c
       const clientWrapper = StripeClient.createFromRestrictedKey(mockedStripeRestrictedKey);
       const instance = StripePaymentIntentsApi.createFromClient(clientWrapper);
 
@@ -80,15 +76,6 @@
           amount: 12.34,
           currency: "USD",
         })._unsafeUnwrap(),
-<<<<<<< HEAD
-        stripeAccount: "acct_vendor123",
-        metadata: {
-          saleor_source_id: "vendor-checkout-id",
-          saleor_source_type: "Checkout",
-          saleor_transaction_id: mockedSaleorTransactionId,
-        },
-=======
->>>>>>> 86747b3c
         intentParams: {
           automatic_payment_methods: { enabled: true },
         },
@@ -101,7 +88,44 @@
             enabled: true,
           },
           currency: "usd",
-<<<<<<< HEAD
+        },
+        { idempotencyKey: "IK" },
+      );
+    });
+
+    it("Passes stripeAccount when provided", async () => {
+      const clientWrapper = StripeClient.createFromRestrictedKey(mockedStripeRestrictedKey);
+      const instance = StripePaymentIntentsApi.createFromClient(clientWrapper);
+
+      vi.spyOn(clientWrapper.nativeClient.paymentIntents, "create").mockResolvedValue(
+        // @ts-expect-error - in this test we dont care about the response
+        {},
+      );
+
+      await instance.createPaymentIntent({
+        idempotencyKey: "IK",
+        stripeMoney: StripeMoney.createFromSaleorAmount({
+          amount: 12.34,
+          currency: "USD",
+        })._unsafeUnwrap(),
+        stripeAccount: "acct_vendor123",
+        metadata: {
+          saleor_source_id: "vendor-checkout-id",
+          saleor_source_type: "Checkout",
+          saleor_transaction_id: mockedSaleorTransactionId,
+        },
+        intentParams: {
+          automatic_payment_methods: { enabled: true },
+        },
+      });
+
+      expect(clientWrapper.nativeClient.paymentIntents.create).toHaveBeenCalledExactlyOnceWith(
+        {
+          amount: 1234,
+          automatic_payment_methods: {
+            enabled: true,
+          },
+          currency: "usd",
           metadata: {
             saleor_source_id: "vendor-checkout-id",
             saleor_source_type: "Checkout",
@@ -112,10 +136,6 @@
           idempotencyKey: "IK",
           stripeAccount: "acct_vendor123",
         },
-=======
-        },
-        { idempotencyKey: "IK" },
->>>>>>> 86747b3c
       );
     });
   });
