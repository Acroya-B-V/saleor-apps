import { Result, ResultAsync } from "neverthrow";
import Stripe from "stripe";

import { StripeClient } from "@/modules/stripe/stripe-client";

import { StripePaymentIntentId } from "./stripe-payment-intent-id";
import { StripeRestrictedKey } from "./stripe-restricted-key";
import { CreatePaymentIntentArgs, IStripePaymentIntentsApi } from "./types";

export class StripePaymentIntentsApi implements IStripePaymentIntentsApi {
  private stripeApiWrapper: Pick<Stripe, "paymentIntents">;

  private constructor(stripeApiWrapper: Pick<Stripe, "paymentIntents">) {
    this.stripeApiWrapper = stripeApiWrapper;
  }

  static createFromKey(args: { key: StripeRestrictedKey }) {
    const stripeApiWrapper = StripeClient.createFromRestrictedKey(args.key);

    return new StripePaymentIntentsApi(stripeApiWrapper.nativeClient);
  }

  static createFromClient(client: StripeClient) {
    return new StripePaymentIntentsApi(client.nativeClient);
  }

  async createPaymentIntent(
    args: CreatePaymentIntentArgs,
  ): Promise<Result<Stripe.PaymentIntent, unknown>> {
    return ResultAsync.fromPromise(
      this.stripeApiWrapper.paymentIntents.create(
        {
          ...args.intentParams,
          amount: args.stripeMoney.amount,
          currency: args.stripeMoney.currency,
<<<<<<< HEAD
          metadata: args.metadata,
=======
          ...(args.metadata && { metadata: args.metadata }),
>>>>>>> 86747b3c
        },
        {
          idempotencyKey: args.idempotencyKey,
          stripeAccount: args.stripeAccount, // Pass vendor-specific account ID
        },
      ),
      (error) => error,
    );
  }

  async getPaymentIntent(args: {
    id: StripePaymentIntentId;
    stripeAccount?: string;
  }): Promise<Result<Stripe.PaymentIntent, unknown>> {
    return ResultAsync.fromPromise(
<<<<<<< HEAD
      this.stripeApiWrapper.paymentIntents.retrieve(
        args.id,
        args.stripeAccount ? { stripeAccount: args.stripeAccount } : undefined,
      ),
=======
      this.stripeApiWrapper.paymentIntents.retrieve(args.id, {
        expand: ["payment_method"],
      }),
>>>>>>> 86747b3c
      (error) => error,
    );
  }

  async capturePaymentIntent(args: {
    id: StripePaymentIntentId;
    stripeAccount?: string;
  }): Promise<Result<Stripe.PaymentIntent, unknown>> {
    return ResultAsync.fromPromise(
      this.stripeApiWrapper.paymentIntents.capture(
        args.id,
        undefined,
        args.stripeAccount ? { stripeAccount: args.stripeAccount } : undefined,
      ),
      (error) => error,
    );
  }

  async cancelPaymentIntent(args: {
    id: StripePaymentIntentId;
    stripeAccount?: string;
  }): Promise<Result<Stripe.PaymentIntent, unknown>> {
    return ResultAsync.fromPromise(
      this.stripeApiWrapper.paymentIntents.cancel(
        args.id,
        undefined,
        args.stripeAccount ? { stripeAccount: args.stripeAccount } : undefined,
      ),
      (error) => error,
    );
  }
}<|MERGE_RESOLUTION|>--- conflicted
+++ resolved
@@ -33,11 +33,7 @@
           ...args.intentParams,
           amount: args.stripeMoney.amount,
           currency: args.stripeMoney.currency,
-<<<<<<< HEAD
-          metadata: args.metadata,
-=======
           ...(args.metadata && { metadata: args.metadata }),
->>>>>>> 86747b3c
         },
         {
           idempotencyKey: args.idempotencyKey,
@@ -53,16 +49,10 @@
     stripeAccount?: string;
   }): Promise<Result<Stripe.PaymentIntent, unknown>> {
     return ResultAsync.fromPromise(
-<<<<<<< HEAD
-      this.stripeApiWrapper.paymentIntents.retrieve(
-        args.id,
-        args.stripeAccount ? { stripeAccount: args.stripeAccount } : undefined,
-      ),
-=======
       this.stripeApiWrapper.paymentIntents.retrieve(args.id, {
         expand: ["payment_method"],
+        ...(args.stripeAccount && { stripeAccount: args.stripeAccount }),
       }),
->>>>>>> 86747b3c
       (error) => error,
     );
   }
