--- conflicted
+++ resolved
@@ -55,7 +55,18 @@
 
       setObservabilitySaleorApiUrl(saleorApiUrlResult.value, ctx.payload.version);
 
-<<<<<<< HEAD
+      if (!ctx.schemaVersion) {
+        captureException(new Error("No schema version provided"));
+        const response = new MalformedRequestResponse(
+          appContextContainer.getContextValue(),
+          new BaseError("No schema version provided", {
+            props: { _internalName: "TransactionInitializeSession.NoSchemaVersion" as const },
+          }),
+        );
+
+        return response.getResponse();
+      }
+
       // Create GraphQL client and VendorResolver dynamically
       const graphqlClient = createInstrumentedGraphqlClient(ctx.authData);
       const vendorResolver = new VendorResolver(graphqlClient);
@@ -71,29 +82,13 @@
         transactionRecorder: transactionRecorder,
         vendorResolver: vendorResolver,
       });
-=======
-      if (!ctx.schemaVersion) {
-        captureException(new Error("No schema version provided"));
-        const response = new MalformedRequestResponse(
-          appContextContainer.getContextValue(),
-          new BaseError("No schema version provided", {
-            props: { _internalName: "TransactionInitializeSession.NoSchemaVersion" as const },
-          }),
-        );
-
-        return response.getResponse();
-      }
->>>>>>> 86747b3c
 
       const result = await useCase.execute({
         appId: ctx.authData.appId,
         saleorApiUrl: saleorApiUrlResult.value,
         event: ctx.payload,
-<<<<<<< HEAD
         appUrl,
-=======
         saleorSchemaVersion: ctx.schemaVersion,
->>>>>>> 86747b3c
       });
 
       return result.match(
