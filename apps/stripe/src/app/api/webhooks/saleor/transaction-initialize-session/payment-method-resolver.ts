import { assertUnreachable } from "@/lib/assert-unreachable";
import { ApplePayPaymentMethod } from "@/modules/stripe/payment-methods/apple-pay";
import { CardPaymentMethod } from "@/modules/stripe/payment-methods/card";
import { GooglePayPaymentMethod } from "@/modules/stripe/payment-methods/google-pay";
import { IdealPaymentMethod } from "@/modules/stripe/payment-methods/ideal";
import { KlarnaPaymentMethod } from "@/modules/stripe/payment-methods/klarna";
import { PayPalPaymentMethod } from "@/modules/stripe/payment-methods/paypal";
import { SepaDebitPaymentMethod } from "@/modules/stripe/payment-methods/sepa-debit";
import { USBankAccountPaymentMethod } from "@/modules/stripe/payment-methods/us-bank-account";

import { TransactionInitializeSessionEventData } from "./event-data-parser";

export const resolvePaymentMethodFromEventData = (
  eventData: TransactionInitializeSessionEventData,
) => {
  switch (eventData.paymentIntent.paymentMethod) {
    case "card":
      return new CardPaymentMethod();
    case "klarna":
      return new KlarnaPaymentMethod();
    case "google_pay":
      return new GooglePayPaymentMethod();
    case "apple_pay":
      return new ApplePayPaymentMethod();
    case "paypal":
      return new PayPalPaymentMethod();
<<<<<<< HEAD
    case "ideal":
      return new IdealPaymentMethod();
=======
    case "us_bank_account":
      return new USBankAccountPaymentMethod();
    case "sepa_debit":
      return new SepaDebitPaymentMethod();
>>>>>>> 86747b3c
    default:
      assertUnreachable(eventData.paymentIntent);
  }
};<|MERGE_RESOLUTION|>--- conflicted
+++ resolved
@@ -24,15 +24,12 @@
       return new ApplePayPaymentMethod();
     case "paypal":
       return new PayPalPaymentMethod();
-<<<<<<< HEAD
     case "ideal":
       return new IdealPaymentMethod();
-=======
     case "us_bank_account":
       return new USBankAccountPaymentMethod();
     case "sepa_debit":
       return new SepaDebitPaymentMethod();
->>>>>>> 86747b3c
     default:
       assertUnreachable(eventData.paymentIntent);
   }
